--- conflicted
+++ resolved
@@ -150,13 +150,6 @@
             WAIT_ABORTED: begin
                 // abort the current rvalid, we don't want it anymore
                 fifo_valid = 1'b0;
-<<<<<<< HEAD
-                // we've got a new fetch here, the fetch fifo is for sure empty as we just flushed it, but we still need to
-                // wait for the queue to be emptied
-                if (fetch_valid_i && empty) begin
-                    instr_req_o = 1'b1;
-                    NS = WAIT_GNT;
-=======
                 // we've got a new fetch here, the fetch FIFO is for sure empty as we just flushed it, but we still need to
                 // wait for the address queue to be emptied
                 if (fetch_valid_i && empty) begin
@@ -165,7 +158,6 @@
                         NS = WAIT_RVALID;
                     else
                         NS = WAIT_GNT;
->>>>>>> 5b02f69c
                 end else if (fetch_valid_i) // the fetch is valid but the queue is not empty wait for it
                     NS = WAIT_ABORTED_REQUEST;
                 else if (empty) // the fetch is not valid and the queue is empty we are back to normal operation
@@ -179,13 +171,8 @@
                 // save request data
                 branchpredict_n = branchpredict_q;
                 instr_addr_n    = instr_addr_q;
-<<<<<<< HEAD
-                // Here we wait for the queue to be empty, we do not make any new requests
-                if (empty)
-=======
                 // here we wait for the queue to be empty, we do not make any new requests
                 if (empty) // do the new request
->>>>>>> 5b02f69c
                     NS = WAIT_GNT;
             end
         endcase
@@ -194,13 +181,9 @@
         // -------------
         if (flush_i) begin
             // if the address queue is empty this case is simple: just go back to idle
-<<<<<<< HEAD
-            if (empty)
-=======
             // also if there is just a single element in the queue and we are commiting we can skip
             // waiting for all rvalids as the queue will be empty in the next cycle anyway
             if (empty && !(instr_req_o && instr_gnt_i))
->>>>>>> 5b02f69c
                 NS = IDLE;
             // if it wasn't empty we need to wait for all outstanding rvalids until we can make any further requests
             else
@@ -218,11 +201,7 @@
         .flush_i          ( 1'b0                    ), // do not flush, we need to keep track of all outstanding rvalids
         .full_o           ( full                    ), // the address buffer is full
         .empty_o          ( empty                   ), // ...or empty
-<<<<<<< HEAD
-        .single_element_o (                         ), // isn't needed here
-=======
         .single_element_o ( single_element          ), // just a single element in the queue
->>>>>>> 5b02f69c
         .data_i           ( push_data               ),
         .push_i           ( instr_gnt_i             ), // if we got a grant push the address and data
         .data_o           ( pop_data                ), // data we send to the fetch_fifo, along with the instr data which comes from memory
