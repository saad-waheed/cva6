--- conflicted
+++ resolved
@@ -48,14 +48,8 @@
     output logic [NR_PORTS-1:0]                         mshr_addr_matches_o,
     output logic [NR_PORTS-1:0]                         mshr_index_matches_o,
     // Port to SRAMs, for refill and eviction
-<<<<<<< HEAD
-    output logic  [SET_ASSOCIATIVITY-1:0]               req_o,
-    output logic  [INDEX_WIDTH-1:0]                     addr_o, // address into cache array
-=======
     output logic  [DCACHE_SET_ASSOC-1:0]                req_o,
     output logic  [DCACHE_INDEX_WIDTH-1:0]              addr_o, // address into cache array
-    input  logic                                        gnt_i,
->>>>>>> 8f0b388e
     output cache_line_t                                 data_o,
     output cl_be_t                                      be_o,
     input  cache_line_t [DCACHE_SET_ASSOC-1:0]          data_i,
@@ -80,8 +74,8 @@
                        REQ_CACHELINE, MISS_REPL, SAVE_CACHELINE, INIT } state_d, state_q;
     // Registers
     mshr_t                                  mshr_d, mshr_q;
-    logic [DCACHE_INDEX_WIDTH-1:0]                 cnt_d, cnt_q;
-    logic [DCACHE_SET_ASSOC-1:0]           evict_way_d, evict_way_q;
+    logic [DCACHE_INDEX_WIDTH-1:0]          cnt_d, cnt_q;
+    logic [DCACHE_SET_ASSOC-1:0]            evict_way_d, evict_way_q;
     // cache line to evict
     cache_line_t                            evict_cl_d, evict_cl_q;
 
@@ -95,18 +89,18 @@
     logic [NR_PORTS-1:0][1:0]               miss_req_size;
 
     // Cache Line Refill <-> AXI
-    logic                                   req_fsm_miss_valid;
-    logic                                   req_fsm_miss_bypass;
-    logic [63:0]                            req_fsm_miss_addr;
+    logic                                    req_fsm_miss_valid;
+    logic                                    req_fsm_miss_bypass;
+    logic [63:0]                             req_fsm_miss_addr;
     logic [DCACHE_LINE_WIDTH-1:0]            req_fsm_miss_wdata;
-    logic                                   req_fsm_miss_we;
+    logic                                    req_fsm_miss_we;
     logic [(DCACHE_LINE_WIDTH/8)-1:0]        req_fsm_miss_be;
-    logic                                   gnt_miss_fsm;
-    logic                                   valid_miss_fsm;
+    logic                                    gnt_miss_fsm;
+    logic                                    valid_miss_fsm;
     logic [(DCACHE_LINE_WIDTH/64)-1:0][63:0] data_miss_fsm;
 
     // Cache Management <-> LFSR
-    logic                                   lfsr_enable;
+    logic                                  lfsr_enable;
     logic [DCACHE_SET_ASSOC-1:0]           lfsr_oh;
     logic [$clog2(DCACHE_SET_ASSOC-1)-1:0] lfsr_bin;
 
@@ -448,7 +442,7 @@
         .id_i                  ( {{{AXI_ID_WIDTH-$clog2(NR_PORTS)}{1'b0}}, id_fsm_bypass} ),
         .valid_o               ( valid_bypass_fsm                                         ),
         .rdata_o               ( data_bypass_fsm                                          ),
-        .gnt_id_o              ( gnt_id_bypass_fsm                                         ),
+        .gnt_id_o              ( gnt_id_bypass_fsm                                        ),
         .id_o                  ( id_bypass_fsm                                            ),
         .critical_word_o       (                                                          ), // not used for single requests
         .critical_word_valid_o (                                                          ), // not used for single requests
@@ -653,346 +647,4 @@
 
     `endif
     `endif
-<<<<<<< HEAD
-=======
-endmodule
-// --------------
-// AXI Adapter
-// --------------
-//
-// Description: Manages communication with the AXI Bus
-//
-module axi_adapter #(
-        parameter int unsigned DATA_WIDTH          = 256,
-        parameter logic        CRITICAL_WORD_FIRST = 0, // the AXI subsystem needs to support wrapping reads for this feature
-        parameter int unsigned AXI_ID_WIDTH        = 10
-    )(
-    input  logic                                        clk_i,  // Clock
-    input  logic                                        rst_ni, // Asynchronous reset active low
-
-    input  logic                                        req_i,
-    input  req_t                                        type_i,
-    output logic                                        gnt_o,
-    output logic [AXI_ID_WIDTH-1:0]                     gnt_id_o,
-    input  logic [63:0]                                 addr_i,
-    input  logic                                        we_i,
-    input  logic [(DATA_WIDTH/64)-1:0][63:0]            wdata_i,
-    input  logic [(DATA_WIDTH/64)-1:0][7:0]             be_i,
-    input  logic [1:0]                                  size_i,
-    input  logic [AXI_ID_WIDTH-1:0]                     id_i,
-    // read port
-    output logic                                        valid_o,
-    output logic [(DATA_WIDTH/64)-1:0][63:0]            rdata_o,
-    output logic [AXI_ID_WIDTH-1:0]                     id_o,
-    // critical word - read port
-    output logic [63:0]                                 critical_word_o,
-    output logic                                        critical_word_valid_o,
-    // AXI port
-    AXI_BUS.Master                                      axi
-);
-    localparam BURST_SIZE = DATA_WIDTH/64-1;
-    localparam ADDR_INDEX = ($clog2(DATA_WIDTH/64) > 0) ? $clog2(DATA_WIDTH/64) : 1;
-
-    enum logic [3:0] {
-        IDLE, WAIT_B_VALID, WAIT_AW_READY, WAIT_LAST_W_READY, WAIT_LAST_W_READY_AW_READY, WAIT_AW_READY_BURST,
-        WAIT_R_VALID, WAIT_R_VALID_MULTIPLE, COMPLETE_READ
-    } state_q, state_d;
-
-    // counter for AXI transfers
-    logic [ADDR_INDEX-1:0] cnt_d, cnt_q;
-    logic [(DATA_WIDTH/64)-1:0][63:0] cache_line_d, cache_line_q;
-    // save the address for a read, as we allow for non-cacheline aligned accesses
-    logic [(DATA_WIDTH/64)-1:0] addr_offset_d, addr_offset_q;
-    logic [AXI_ID_WIDTH-1:0]    id_d, id_q;
-    logic [ADDR_INDEX-1:0]      index;
-
-    always_comb begin : axi_fsm
-        // Default assignments
-        axi.aw_valid  = 1'b0;
-        axi.aw_addr   = addr_i;
-        axi.aw_prot   = 3'b0;
-        axi.aw_region = 4'b0;
-        axi.aw_len    = 8'b0;
-        axi.aw_size   = {1'b0, size_i};
-        axi.aw_burst  = (type_i == SINGLE_REQ) ? 2'b00 :  2'b01;  // fixed size for single request and incremental transfer for everything else
-        axi.aw_lock   = 1'b0;
-        axi.aw_cache  = 4'b0;
-        axi.aw_qos    = 4'b0;
-        axi.aw_id     = id_i;
-        axi.aw_user   = '0;
-
-        axi.ar_valid  = 1'b0;
-        // in case of a single request or wrapping transfer we can simply begin at the address, if we want to request a cache-line
-        // with an incremental transfer we need to output the corresponding base address of the cache line
-        axi.ar_addr   = (CRITICAL_WORD_FIRST || type_i == SINGLE_REQ) ? addr_i : { addr_i[63:DCACHE_BYTE_OFFSET], {{DCACHE_BYTE_OFFSET}{1'b0}}};
-        axi.ar_prot   = 3'b0;
-        axi.ar_region = 4'b0;
-        axi.ar_len    = 8'b0;
-        axi.ar_size   = {1'b0, size_i}; // 8 bytes
-        axi.ar_burst  = (type_i == SINGLE_REQ) ? 2'b00 : (CRITICAL_WORD_FIRST ? 2'b10 : 2'b01);  // wrapping transfer in case of a critical word first strategy
-        axi.ar_lock   = 1'b0;
-        axi.ar_cache  = 4'b0;
-        axi.ar_qos    = 4'b0;
-        axi.ar_id     = id_i;
-        axi.ar_user   = '0;
-
-        axi.w_valid   = 1'b0;
-        axi.w_data    = wdata_i[0];
-        axi.w_strb    = be_i[0];
-        axi.w_user    = '0;
-        axi.w_last    = 1'b0;
-
-        axi.b_ready   = 1'b0;
-        axi.r_ready   = 1'b0;
-
-        gnt_o         = 1'b0;
-        gnt_id_o      = '0;
-        valid_o       = 1'b0;
-        id_o          = axi.r_id;
-
-        // rdata_o   = axi.r_data;
-        critical_word_o         = axi.r_data;
-        critical_word_valid_o   = 1'b0;
-        rdata_o                 = cache_line_q;
-
-        state_d                 = state_q;
-        cnt_d                   = cnt_q;
-        cache_line_d            = cache_line_q;
-        addr_offset_d           = addr_offset_q;
-        id_d                    = id_q;
-        index                   = '0;
-
-        case (state_q)
-
-            IDLE: begin
-                cnt_d = '0;
-                // we have an incoming request
-                if (req_i) begin
-                    // is this a read or write?
-                    // write
-                    if (we_i) begin
-                        // the data is valid
-                        axi.aw_valid = 1'b1;
-                        axi.w_valid  = 1'b1;
-                        // its a single write
-                        if (type_i == SINGLE_REQ) begin
-                            // single req can be granted here
-                            gnt_o = axi.aw_ready & axi.w_ready;
-                            gnt_id_o = id_i;
-                            case ({axi.aw_ready, axi.w_ready})
-                                2'b11: state_d = WAIT_B_VALID;
-                                2'b01: state_d = WAIT_AW_READY;
-                                2'b10: state_d = WAIT_LAST_W_READY;
-                                default: state_d = IDLE;
-                            endcase
-                            id_d = axi.aw_id;
-                        // its a request for the whole cache line
-                        end else begin
-                            axi.aw_len = BURST_SIZE; // number of bursts to do
-                            axi.w_last = 1'b0;
-                            axi.w_data = wdata_i[0];
-                            axi.w_strb = be_i[0];
-
-                            if (axi.w_ready)
-                                cnt_d = BURST_SIZE - 1;
-                            else
-                                cnt_d = BURST_SIZE;
-
-                            case ({axi.aw_ready, axi.w_ready})
-                                2'b11: state_d = WAIT_LAST_W_READY;
-                                2'b01: state_d = WAIT_LAST_W_READY_AW_READY;
-                                2'b10: state_d = WAIT_LAST_W_READY;
-                                default:;
-                            endcase
-                            // save id
-                            id_d = axi.aw_id;
-
-                        end
-                    // read
-                    end else begin
-
-                        axi.ar_valid = 1'b1;
-                        gnt_o = axi.ar_ready;
-                        gnt_id_o = id_i;
-
-                        if (type_i != SINGLE_REQ) begin
-                            axi.ar_len = BURST_SIZE;
-                            cnt_d = BURST_SIZE;
-                        end
-
-                        if (axi.ar_ready) begin
-                            state_d = (type_i == SINGLE_REQ) ? WAIT_R_VALID : WAIT_R_VALID_MULTIPLE;
-                            addr_offset_d = addr_i[ADDR_INDEX-1+3:3];
-                            // save id
-                            id_d = axi.ar_id;
-                        end
-                    end
-                end
-            end
-
-            // ~> from single write, write request has already been granted
-            WAIT_AW_READY: begin
-                axi.aw_valid = 1'b1;
-                axi.aw_len   = 8'b0;
-
-                if (axi.aw_ready)
-                    state_d = WAIT_B_VALID;
-
-            end
-
-            // ~> we need to wait for an aw_ready and there is at least one outstanding write
-            WAIT_LAST_W_READY_AW_READY: begin
-
-                axi.w_valid  = 1'b1;
-                axi.w_last   = (cnt_q == '0) ? 1'b1 : 1'b0;
-                axi.w_data   = wdata_i[BURST_SIZE-cnt_q];
-                axi.w_strb   = be_i[BURST_SIZE-cnt_q];
-
-                axi.aw_valid = 1'b1;
-                // we are here because we want to write a cache line
-                axi.aw_len   = BURST_SIZE;
-                // we got an aw_ready
-                case ({axi.aw_ready, axi.w_ready})
-                    // we got an aw ready
-                    2'b01: begin
-                        // are there any outstanding transactions?
-                        if (cnt_q == 0)
-                            state_d = WAIT_AW_READY_BURST;
-                        else // yes, so reduce the count and stay here
-                            cnt_d = cnt_q - 1;
-                    end
-                    2'b10: state_d = WAIT_LAST_W_READY;
-                    2'b11: begin
-                        // we are finished
-                        if (cnt_q == 0) begin
-                            state_d = WAIT_B_VALID;
-                            gnt_o = 1'b1;
-                            gnt_id_o = id_q;
-                        // there are outstanding transactions
-                        end else begin
-                            state_d = WAIT_LAST_W_READY;
-                            cnt_d = cnt_q - 1;
-                        end
-                    end
-                    default:;
-               endcase
-
-            end
-
-            // ~> all data has already been sent, we are only waiting for the aw_ready
-            WAIT_AW_READY_BURST: begin
-                axi.aw_valid = 1'b1;
-                axi.aw_len   = BURST_SIZE;
-
-                if (axi.aw_ready) begin
-                    state_d = WAIT_B_VALID;
-                    gnt_o = 1'b1;
-                    gnt_id_o = id_q;
-                end
-            end
-
-            // ~> from write, there is an outstanding write
-            WAIT_LAST_W_READY: begin
-                axi.w_valid = 1'b1;
-                axi.w_data  = wdata_i[BURST_SIZE-cnt_q];
-                axi.w_strb  = be_i[BURST_SIZE-cnt_q];
-
-                // this is the last write
-                axi.w_last  = (cnt_q == '0) ? 1'b1 : 1'b0;
-
-                if (axi.w_ready) begin
-                    // last write -> go to WAIT_B_VALID
-                    if (cnt_q == '0) begin
-                        state_d = WAIT_B_VALID;
-                        gnt_o = (cnt_q == '0);
-                        gnt_id_o = id_q;
-                    end else begin
-                        cnt_d = cnt_q - 1;
-                    end
-                end
-            end
-
-            // ~> finish write transaction
-            WAIT_B_VALID: begin
-                axi.b_ready = 1'b1;
-                id_o = axi.b_id;
-
-                // Write is valid
-                if (axi.b_valid) begin
-                    state_d = IDLE;
-                    valid_o = 1'b1;
-                end
-            end
-
-            // ~> cacheline read, single read
-            WAIT_R_VALID_MULTIPLE, WAIT_R_VALID: begin
-                if (CRITICAL_WORD_FIRST)
-                    index = addr_offset_q + (BURST_SIZE-cnt_q);
-                else
-                    index = BURST_SIZE-cnt_q;
-
-                // reads are always wrapping here
-                axi.r_ready = 1'b1;
-                // this is the first read a.k.a the critical word
-                if (axi.r_valid) begin
-                    if (CRITICAL_WORD_FIRST) begin
-                        // this is the first word of a cacheline read, e.g.: the word which was causing the miss
-                        if (state_q == WAIT_R_VALID_MULTIPLE && cnt_q == BURST_SIZE) begin
-                            critical_word_valid_o = 1'b1;
-                            critical_word_o       = axi.r_data;
-                        end
-                    end else begin
-                        // check if the address offset matches - then we are getting the critical word
-                        if (index == addr_offset_q) begin
-                            critical_word_valid_o = 1'b1;
-                            critical_word_o       = axi.r_data;
-                        end
-                    end
-
-                    // this is the last read
-                    if (axi.r_last) begin
-                        state_d = COMPLETE_READ;
-                    end
-
-                    // save the word
-                    if (state_q == WAIT_R_VALID_MULTIPLE) begin
-                        cache_line_d[index] = axi.r_data;
-
-                    end else
-                        cache_line_d[0] = axi.r_data;
-
-                    // Decrease the counter
-                    cnt_d = cnt_q - 1;
-                end
-            end
-            // ~> read is complete
-            COMPLETE_READ: begin
-                valid_o = 1'b1;
-                state_d = IDLE;
-                id_o    = id_q;
-            end
-        endcase
-    end
-
-    // ----------------
-    // Registers
-    // ----------------
-    always_ff @(posedge clk_i or negedge rst_ni) begin
-        if (~rst_ni) begin
-            // start in flushing state and initialize the memory
-            state_q       <= IDLE;
-            cnt_q         <= '0;
-            cache_line_q  <= '0;
-            addr_offset_q <= '0;
-            id_q          <= '0;
-        end else begin
-            state_q       <= state_d;
-            cnt_q         <= cnt_d;
-            cache_line_q  <= cache_line_d;
-            addr_offset_q <= addr_offset_d;
-            id_q          <= id_d;
-        end
-    end
-
->>>>>>> 8f0b388e
 endmodule