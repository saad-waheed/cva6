--- conflicted
+++ resolved
@@ -36,7 +36,6 @@
 set_property -dict {PACKAGE_PIN P27 IOSTANDARD LVCMOS33} [get_ports {sw[7]}]
 
 ## Fan Control
-<<<<<<< HEAD
 set_property -dict {PACKAGE_PIN W19 IOSTANDARD LVCMOS33} [get_ports fan_pwm]
 #set_property -dict { PACKAGE_PIN V21   IOSTANDARD LVCMOS33 } [get_ports { FAN_TACH }]; #IO_L22P_T3_A05_D21_14 Sch=fan_tac
 
@@ -59,13 +58,9 @@
 #set_property -dict { PACKAGE_PIN AK15  IOSTANDARD LVCMOS18 } [get_ports { eth_pme_b }]; #IO_L1N_T0_32 Sch=eth_pmeb
 #set_property -dict { PACKAGE_PIN AH11  IOSTANDARD LVCMOS15 } [get_ports { eth_rxctl }]; #IO_L18P_T2_33 Sch=eth_rx_ctl
 #set_property -dict { PACKAGE_PIN AK16  IOSTANDARD LVCMOS18 } [get_ports { eth_int_b }]; #IO_L1P_T0_32 Sch=eth_intb
-=======
-set_property -dict { PACKAGE_PIN W19   IOSTANDARD LVCMOS33 } [get_ports { fan_pwm }]; #IO_25_14 Sch=fan_pwm
-#set_property -dict { PACKAGE_PIN V21   IOSTANDARD LVCMOS33 } [get_ports { FAN_TACH }]; #IO_L22P_T3_A05_D21_14 Sch=fan_tac
 
 ## SD Card
 set_property -dict {PACKAGE_PIN R28 IOSTANDARD LVCMOS33} [get_ports spi_clk_o]
 set_property -dict {PACKAGE_PIN T30 IOSTANDARD LVCMOS33} [get_ports spi_ss]
 set_property -dict {PACKAGE_PIN R26 IOSTANDARD LVCMOS33} [get_ports spi_miso]
-set_property -dict {PACKAGE_PIN R29 IOSTANDARD LVCMOS33} [get_ports spi_mosi]
->>>>>>> c40eb0be
+set_property -dict {PACKAGE_PIN R29 IOSTANDARD LVCMOS33} [get_ports spi_mosi]